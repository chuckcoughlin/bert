--- conflicted
+++ resolved
@@ -57,11 +57,8 @@
 				})
 				*/
 			sr.setRecognitionListener(this)
-<<<<<<< HEAD
 			managerState = OFF
 			dispatcher.reportManagerState(ManagerType.SPEECH,managerState)
-=======
->>>>>>> dfa765aa
 		}
 	}
 
@@ -70,11 +67,7 @@
 	 */
 	override fun stop() {
 		Log.i(CLSS, "Stop ...")
-<<<<<<< HEAD
 		stopListening()
-=======
-		sr.stopListening()
->>>>>>> dfa765aa
 		try {
 			sr.destroy()
 		}
@@ -91,18 +84,10 @@
 	fun startListening() {
 		Log.i(CLSS, "Start listening ...")
 		sr.startListening(recognizerIntent)
-<<<<<<< HEAD
-=======
-		dispatcher.reportManagerState(ManagerType.SPEECH, ManagerState.ACTIVE)
->>>>>>> dfa765aa
 	}
 	fun stopListening() {
 		Log.i(CLSS, "Stop listening ...")
 		sr.stopListening()
-<<<<<<< HEAD
-=======
-		dispatcher.reportManagerState(ManagerType.SPEECH, ManagerState.OFF)
->>>>>>> dfa765aa
 	}
 
 	/*
@@ -124,7 +109,6 @@
 		dispatcher.reportManagerState(ManagerType.SPEECH, managerState)
 	}
 	// ================ RecognitionListener ===============
-<<<<<<< HEAD
 	override fun onReadyForSpeech(params: Bundle) {
 		Log.i(CLSS, "onReadyForSpeech")
 	}
@@ -139,14 +123,6 @@
 	override fun onEndOfSpeech() {
 		Log.i(CLSS, "onEndofSpeech")
 	}
-=======
-	override fun onReadyForSpeech(params: Bundle) {}
-	override fun onBeginningOfSpeech() {}
-	// Background level changed ...
-	override fun onRmsChanged(rmsdB: Float) {}
-	override fun onBufferReceived(buffer: ByteArray) {}
-	override fun onEndOfSpeech() {}
->>>>>>> dfa765aa
 	override fun onError(error: Int) {
 		var reason:String =
 			when (error) {
@@ -165,11 +141,9 @@
 			}
 		Log.e(CLSS, String.format("onError - %s", reason))
 		dispatcher.logError(managerType,reason)
-<<<<<<< HEAD
+
 		managerState = ManagerState.ERROR
 		dispatcher.reportManagerState(ManagerType.SPEECH, managerState)
-=======
->>>>>>> dfa765aa
 	}
 
 	override fun onResults(results: Bundle) {
