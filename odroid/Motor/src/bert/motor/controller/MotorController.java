/**
 * Copyright 2019. Charles Coughlin. All Rights Reserved.
 *                 MIT License.
 *
 */
package bert.motor.controller;

import java.util.ArrayList;
import java.util.HashMap;
import java.util.LinkedList;
import java.util.List;
import java.util.Map;
import java.util.concurrent.locks.Condition;
import java.util.concurrent.locks.Lock;
import java.util.concurrent.locks.ReentrantLock;
import java.util.logging.Logger;

import bert.motor.dynamixel.DxlMessage;
import bert.share.common.BottleConstants;
import bert.share.message.MessageBottle;
import bert.share.message.RequestType;
import bert.share.model.Joint;
import bert.share.model.JointProperty;
import bert.share.model.Limb;
import bert.share.model.MotorConfiguration;
import jssc.SerialPort;
import jssc.SerialPortEvent;
import jssc.SerialPortEventListener;
import jssc.SerialPortException;

/**
 *  Handle requests directed to a specific controllerName of motors. All motors under the 
 *  same controller are connected to the same serial port. We respond to the group controller
 *  using call-backs. The responses from the serial port do not necessarily keep
 *  to request boundaries. All we are sure of is that the requests are processed
 *  in order. 
 *  
 *  The configuration array has only those joints that are part of the controllerName.
 *  It is important that the MotorConfiguration objects are the same objects
 *  (not clones) as those held by the MotorManager (MotorGroupController).
 */
public class MotorController implements  Runnable, SerialPortEventListener {
	protected static final String CLSS = "MotorController";
	private static Logger LOGGER = Logger.getLogger(CLSS);
	private static final int BAUD_RATE = 1000000;
	private static final int MIN_WRITE_INTERVAL = 100; // msecs between writes (50 was too short)
	private static final int STATUS_RESPONSE_LENGTH = 8; // byte count
	private final Condition running;
	private final DxlMessage dxl;
	private final String controllerName;                 // Group name
	private final Lock lock;
	private final SerialPort port;
	private boolean stopped = false;
	private final MotorManager motorManager;
	private final Map<Integer,MotorConfiguration> configurationsById;
	private final Map<String,MotorConfiguration> configurationsByName;
	private byte[] remainder = null;
	private final LinkedList<MessageBottle> requestQueue;   // requests waiting to be processed
	private final LinkedList<MessageWrapper> responseQueue; // responses waiting for serial results
	private long timeOfLastWrite;

	public MotorController(String name,SerialPort p,MotorManager mm) {
		this.dxl = new DxlMessage();
		this.controllerName = name;
		this.port = p;
		this.motorManager = mm;
		this.configurationsById = new HashMap<>();
		this.configurationsByName = new HashMap<>();
		this.requestQueue = new LinkedList<>();
		this.responseQueue = new LinkedList<>();
		this.lock = new ReentrantLock();
		this.running = lock.newCondition();
		this.timeOfLastWrite = System.nanoTime()/1000000; 
	}

	public String getControllerName() { return this.controllerName; }
	public Map<String,MotorConfiguration> getConfigurations() { return this.configurationsByName; }
	public MotorConfiguration getMotorConfiguration(String name) { return configurationsByName.get(name); }
	public void putMotorConfiguration(String name,MotorConfiguration mc) {
		configurationsById.put(mc.getId(), mc);
		configurationsByName.put(name, mc);
	}

	/**
	 * Open and configure the port.
	 * Dynamixel documentation: No parity, 1 stop bit, 8 bits of data, no flow control
	 * 
	 * At one point, we thought we should initialize the motors somehow.  This is now
	 * taken care of by the dispatcher. The dispatcher:
	 * 	1) requests a list of current positions (thus updating the MotorConfigurations)
	 * 	2) sets travel speeds to "normal"
	 * 	3) moves any limbs that are "out-of-bounds" back into range.
	 */
	public void initialize() {
		LOGGER.info(String.format("%s(%s).initialize: Initializing port %s)",CLSS,controllerName,port.getPortName()));
		if( !port.isOpened()) {
			try {
				boolean success = port.openPort();
				if( success && port.isOpened()) {
					port.setParams(BAUD_RATE, SerialPort.DATABITS_8, SerialPort.STOPBITS_1, SerialPort.PARITY_NONE);  
					port.setEventsMask(SerialPort.MASK_RXCHAR);
					port.purgePort(SerialPort.PURGE_RXCLEAR);
					port.purgePort(SerialPort.PURGE_TXCLEAR);
					port.setFlowControlMode(SerialPort.FLOWCONTROL_RTSCTS_IN | SerialPort.FLOWCONTROL_RTSCTS_OUT);
					port.addEventListener(this);
				}
				else {
					LOGGER.severe(String.format("%s.initialize: Failed to open port %s for %s",CLSS,port.getPortName(),controllerName));
				}
			}
			catch(SerialPortException spe) {
				LOGGER.severe(String.format("%s.initialize: Error opening port %s for %s (%s)",CLSS,port.getPortName(),controllerName,spe.getLocalizedMessage()));
			}
			LOGGER.info(String.format("%s.initialize: Initialized port %s)",CLSS,port.getPortName()));
		}
	}
	public void stop() {
		try {
			port.closePort();
		}
		catch(SerialPortException spe) {
			LOGGER.severe(String.format("%s.close: Error closing port for %s (%s)",CLSS,controllerName,spe.getLocalizedMessage()));
		}
		stopped = true;
	}
	public void setStopped(boolean flag) { this.stopped = flag; }
	

	/**
	 * This method blocks until the prior request completes. Ignore requests that apply to a single controller
	 * and that controller is not this one, otherwise add the request to the request queue. 
	 * @param request
	 */
	public void receiveRequest(MessageBottle request) {
		lock.lock();
		//LOGGER.info(String.format("%s(%s).receiveRequest: processing %s",CLSS,controllerName,request.fetchRequestType().name()));
		try {
			if( isLocalRequest(request) ) {
				handleLocalRequest(request);
				return;
			}
			else if( isSingleControllerRequest(request)) {
				// Do nothing if the joint or limb isn't in our controllerName.
				String jointName = request.getProperty(BottleConstants.JOINT_NAME,Joint.UNKNOWN.name());
				String cName = request.getProperty(BottleConstants.CONTROLLER_NAME,"");
				String limbName = request.getProperty(BottleConstants.LIMB_NAME,Limb.UNKNOWN.name());
				if( !jointName.equalsIgnoreCase(Joint.UNKNOWN.name())) {
					MotorConfiguration mc = configurationsByName.get(jointName);
					if( mc==null ) { 
						return; 
					}
				}
				else if(!cName.isEmpty()) {
					if( !cName.equalsIgnoreCase(controllerName) ) {
						return;
					}
				}
				else if(!limbName.equalsIgnoreCase(Limb.UNKNOWN.name())) {
					Limb limb = Limb.valueOf(limbName);
					int count = configurationsForLimb(limb).size();
					if( count==0 ) {
						return;
					}
				}
				else {
					String propertyName = request.getProperty(BottleConstants.PROPERTY_NAME,JointProperty.UNRECOGNIZED.name());
					LOGGER.info(String.format("%s(%s).receiveRequest: %s (%s)",CLSS,controllerName,request.fetchRequestType().name(),propertyName));
				}
			}
			else {
				LOGGER.info(String.format("%s(%s).receiveRequest: multi-controller request (%s)",CLSS,controllerName,request.fetchRequestType().name()));
			}
			requestQueue.addLast(request);
			// LOGGER.info(String.format("%s(%s).receiveRequest: added to request queue %s",CLSS,controllerName,request.fetchRequestType().name()));
			running.signal();
		}
		finally {
			lock.unlock();
		}
	}
	
		
	
	/**
	 *  Wait until we receive a request message. Convert to serial request, write to port.
	 *  From there a listener forwards the responses to the controllerName controller (MotorManager).
	 *  Do not free the request lock until we have the response in-hand.
	 *  
	 *  Integer.toHexString(this.hashCode()) 
	 */
	@Override
	public void run() {
		while( !stopped ) {
			lock.lock();
			try{
				running.await();
				// LOGGER.info(String.format("%s.run: %s Got signal for message, writing to %s",CLSS,controllerName,port.getPortName()));
				MessageBottle req = requestQueue.removeFirst();  // Oldest
				MessageWrapper wrapper = new MessageWrapper(req);
				if(isSingleWriteRequest(req) ) {
					byte[] bytes = messageToBytes(wrapper);
					if( bytes!=null ) {
						if( wrapper.getResponseCount()>0) {
							responseQueue.addLast(wrapper);
						}
						writeBytesToSerial(bytes);
						LOGGER.info(String.format("%s(%s).run: wrote %d bytes",CLSS,controllerName,bytes.length));
					}
				}
				else  {
					List<byte[]> byteArrayList = messageToByteList(wrapper);
					if( wrapper.getResponseCount()>0) {
						responseQueue.addLast(wrapper);
					}
					for(byte[] bytes:byteArrayList) {
						writeBytesToSerial(bytes);
						LOGGER.info(String.format("%s(%s).run: wrote %d bytes",CLSS,controllerName,bytes.length));
					}
				}
				
				if( wrapper.getResponseCount()==0) {
					synthesizeResponse(req);
				}
			}
			catch(InterruptedException ie ) {}
			finally {
				lock.unlock();
			}
		}
	}
	
	
	// ============================= Private Helper Methods =============================

	// Create a response for a request that can be handled immediately. There aren't many of them. The response is simply the original request
	// with some text to send directly to the user. 
	private MessageBottle handleLocalRequest(MessageBottle request) {
		// The following two requests simply use the current positions of the motors, whatever they are
		if(request.fetchRequestType().equals(RequestType.COMMAND)) {
			String command = request.getProperty(BottleConstants.COMMAND_NAME, "NONE");
			LOGGER.warning(String.format("%s(%s).createResponseForLocalRequest: command=%s",CLSS,controllerName,command));
			if( command.equalsIgnoreCase(BottleConstants.COMMAND_RESET)) {
				remainder = null;   // Resync after dropped messages.
				responseQueue.clear();
        		motorManager.handleAggregatedResponse(request);
			}
			else {
				String msg = String.format("Unrecognized command: %s",command);
				request.assignError(msg);
			}
		}
		return request;
	}
	/**
	 * @param msg the request
	 * @return true if this is the type of request that can be satisfied locally.
	 */
	private boolean isLocalRequest(MessageBottle msg) {
		if( msg.fetchRequestType().equals(RequestType.COMMAND) &&
			msg.getProperty(BottleConstants.COMMAND_NAME, "NONE").equalsIgnoreCase(BottleConstants.COMMAND_RESET) ) {
			return true;
		}
		return false;
	}
	/**
	 * @param msg the request
	 * @return true if this is the type of request satisfied by a single controller.
	 */
	private boolean isSingleControllerRequest(MessageBottle msg) {
		if( msg.fetchRequestType().equals(RequestType.GET_GOALS) 		 ||
			msg.fetchRequestType().equals(RequestType.GET_LIMITS)  		 ||
			msg.fetchRequestType().equals(RequestType.GET_MOTOR_PROPERTY)||
			msg.fetchRequestType().equals(RequestType.SET_LIMB_PROPERTY) ||
			msg.fetchRequestType().equals(RequestType.SET_MOTOR_PROPERTY)  ){
			return true;
		}
		// LIST_MOTOR_PROPERTY applies to a single controller if controller name or limb is specified
		else if( msg.fetchRequestType().equals(RequestType.LIST_MOTOR_PROPERTY) &&
				(!msg.getProperty(BottleConstants.CONTROLLER_NAME, "").equals( "") ||
				 !msg.getProperty(BottleConstants.LIMB_NAME, Limb.UNKNOWN.name()).equalsIgnoreCase( Limb.UNKNOWN.name())) ) {
			return true;
		}
		return false;
	}
	
	/**
	 * The list here should match the request types in messageToByteList().
	 * @param msg the request
	 * @return true if this request translates into a single serial message.
	 *         false implies that an array of serial messages are required.
	 */
	private boolean isSingleWriteRequest(MessageBottle msg) {
		if( msg.fetchRequestType().equals(RequestType.INITIALIZE_JOINTS)   ||
			msg.fetchRequestType().equals(RequestType.LIST_MOTOR_PROPERTY) ||
			msg.fetchRequestType().equals(RequestType.SET_POSE))    {
			return false;
		}
		return true;
	}
	/**
	 * @param msg the request
	 * @return true if this is the type of message that returns a separate
	 *         status response for every motor referenced in the request.
	 *         (There may be only one).
	 */
	private boolean returnsStatusArray(MessageBottle msg) {
		if( msg.fetchRequestType().equals(RequestType.GET_MOTOR_PROPERTY) ||
			msg.fetchRequestType().equals(RequestType.LIST_MOTOR_PROPERTY) 	)    {
			return true;
		}
		return false;
	}

	/**
	 * Convert the request message into a command for the serial port. As a side
	 * effect set the number of expected responses. This can vary by request type.
	 * @param wrapper
	 * @return
	 */
	private byte[] messageToBytes(MessageWrapper wrapper) {
		MessageBottle request = wrapper.getMessage();
		byte[] bytes = null;
		if( request!=null) {
			RequestType type = request.fetchRequestType();
			if( type.equals(RequestType.COMMAND) && 
					request.getProperty(BottleConstants.COMMAND_NAME, "").equalsIgnoreCase(BottleConstants.COMMAND_FREEZE) ) {
				String propertyName = JointProperty.STATE.name();
				for(MotorConfiguration mc:configurationsByName.values()) {
					mc.setTorqueEnabled(true);
				}
				bytes = dxl.byteArrayToSetProperty(configurationsByName,propertyName);
				wrapper.setResponseCount(0);  // No response
			}
			else if( type.equals(RequestType.COMMAND) && 
					request.getProperty(BottleConstants.COMMAND_NAME, "").equalsIgnoreCase(BottleConstants.COMMAND_RELAX) ) {
				for(MotorConfiguration mc:configurationsByName.values()) {
					mc.setTorqueEnabled(false);
				}
				String propertyName = JointProperty.STATE.name();
				bytes = dxl.byteArrayToSetProperty(configurationsByName,propertyName);
				wrapper.setResponseCount(0);  // No response
			}
			else if( type.equals(RequestType.GET_GOALS)) {
				String jointName = request.getProperty(BottleConstants.JOINT_NAME, "");
				MotorConfiguration mc = configurationsByName.get(jointName);
				if( mc!=null) {
					bytes = dxl.bytesToGetGoals(mc.getId());
					wrapper.setResponseCount(1);   // Status message
				}
			}
			else if( type.equals(RequestType.GET_LIMITS)) {
				String jointName = request.getProperty(BottleConstants.JOINT_NAME, "");
				MotorConfiguration mc = configurationsByName.get(jointName);
				if( mc!=null ) {
					bytes = dxl.bytesToGetLimits(mc.getId());
					wrapper.setResponseCount(1);   // Status message
				}
			}
			else if( type.equals(RequestType.GET_MOTOR_PROPERTY)) {
				String jointName = request.getProperty(BottleConstants.JOINT_NAME, "");
				MotorConfiguration mc = configurationsByName.get(jointName);
				String propertyName = request.getProperty(BottleConstants.PROPERTY_NAME, "");
				if( mc!=null ) {
					bytes = dxl.bytesToGetProperty(mc.getId(),propertyName);
					wrapper.setResponseCount(1);   // Status message
				}
			}
			else if( type.equals(RequestType.SET_LIMB_PROPERTY)) {
				String limbName = request.getProperty(BottleConstants.LIMB_NAME, Limb.UNKNOWN.name());
				String propertyName = request.getProperty(BottleConstants.PROPERTY_NAME, JointProperty.UNRECOGNIZED.name());
				JointProperty jp = JointProperty.valueOf(propertyName);
				double value = Double.parseDouble(request.getProperty(propertyName.toUpperCase(),"0.0"));
				// Loop over motor config map, set the property
				Limb limb = Limb.valueOf(limbName);
				Map<String,MotorConfiguration> configs = configurationsForLimb(limb);
				for(MotorConfiguration mc:configs.values()) {
					mc.setProperty(jp, value);
				}
				bytes = dxl.byteArrayToSetProperty(configs,propertyName);  // Returns null if limb not on this controller
				wrapper.setResponseCount(0);  // ASYNC WRITE, no response. Let source set text.
			}
			else if( type.equals(RequestType.SET_MOTOR_PROPERTY)) {
				String jointName = request.getProperty(BottleConstants.JOINT_NAME, Joint.UNKNOWN.name());
				MotorConfiguration mc = configurationsByName.get(jointName);
				String propertyName = request.getProperty(BottleConstants.PROPERTY_NAME, "");
				String value = request.getProperty(propertyName.toUpperCase(),"0.0");
				if( value!=null && !value.isEmpty() && mc!=null ) {
					bytes = dxl.bytesToSetProperty(mc,propertyName,Double.parseDouble(value));
					if(propertyName.equalsIgnoreCase("POSITION")) {
						long duration = mc.getTravelTime();
						if(request.getDuration()<duration) request.setDuration(duration);
						request.assignText(String.format("My position is %.0f", mc.getPosition()));
					}
					else if(propertyName.equalsIgnoreCase("STATE")) {
						request.assignText(String.format("My %s state is torque-%s",Joint.toText(mc.getJoint()),
								(value.equalsIgnoreCase("0")?"disabled":"enabled")));
					}
					else {
						request.assignText(String.format("My %s %s is %s",Joint.toText(mc.getJoint()),propertyName.toLowerCase(),value));
					}
					wrapper.setResponseCount(1);   // Status message
				}
				else {
					LOGGER.warning(String.format("%s.messageToBytes: Empty property value - ignored (%s)",CLSS,type.name()));
					wrapper.setResponseCount(0);   // Error, there will be no response
				}
			}
			else if( type.equals(RequestType.NONE)) {
				LOGGER.warning(String.format("%s.messageToBytes: Empty request - ignored (%s)",CLSS,type.name()));
				wrapper.setResponseCount(0);   // Error, there will be no response
			}
			else {
				LOGGER.severe(String.format("%s.messageToBytes: Unhandled request type %s",CLSS,type.name()));
				wrapper.setResponseCount(0);   // Error, there will be no response
			}
			LOGGER.info(String.format("%s.messageToBytes: %s = \n%s",CLSS,request.fetchRequestType(),dxl.dump(bytes)));
		}
		return bytes;
	}
	
	/**
	 * Convert the request message into a list of commands for the serial port. As a side
	 * effect set the number of expected responses. This can vary by request type (and may 
	 * be none).
	 * @param wrapper
	 * @return
	 */
	private List<byte[]> messageToByteList(MessageWrapper wrapper) {
		MessageBottle request = wrapper.getMessage();
		List<byte[]> list = new ArrayList<>();
		if( request!=null) {
			RequestType type = request.fetchRequestType();
			// Unfortunately broadcast requests don't work here. We have to concatenate the
			// requests into single long lists.
			if( type.equals(RequestType.INITIALIZE_JOINTS)) {
				list = dxl.byteArrayListToInitializePositions(configurationsByName.values());
				long duration = dxl.getMostRecentTravelTime();
				if( request.getDuration()<duration ) request.setDuration(duration);
				wrapper.setResponseCount(0);  // No response
			}
			else if( type.equals(RequestType.LIST_MOTOR_PROPERTY)) {
				String limbName = request.getProperty(BottleConstants.LIMB_NAME, Limb.UNKNOWN.name());
				String propertyName = request.getProperty(BottleConstants.PROPERTY_NAME, "");
				if( limbName.equalsIgnoreCase(Limb.UNKNOWN.name())) {
					list = dxl.byteArrayListToListProperty(propertyName,configurationsByName.values());
					wrapper.setResponseCount(configurationsByName.size());  // Status packet for each motor
				}
				// A specific limb. Configuration array contains only those limbs. (May be empty)
				else {
					Limb limb = Limb.valueOf(limbName);
					Map<String,MotorConfiguration> configs = configurationsForLimb(limb);
					list = dxl.byteArrayListToListProperty(propertyName,configs.values());
					wrapper.setResponseCount(configs.size());  // Status packet for each motor in limb
				}
			}
			else if( type.equals(RequestType.SET_POSE)) {
				String poseName = request.getProperty(BottleConstants.POSE_NAME, "");
				list = dxl.byteArrayListToSetPose(configurationsByName,poseName);
				long duration = dxl.getMostRecentTravelTime();
				if( request.getDuration()<duration ) request.setDuration(duration);
				wrapper.setResponseCount(0);  // AYNC WRITE, no responses
			}
			else {
				LOGGER.severe(String.format("%s.messageToByteList: Unhandled request type %s",CLSS,type.name()));
			}
			for(byte[] bytes:list) {
				LOGGER.info(String.format("%s(%s).messageToByteList: %s = \n%s",CLSS,controllerName,request.fetchRequestType(),dxl.dump(bytes)));
			}
		}
		return list;
	}
	
	/**
	 * We have just written a message to the serial port that generates no
	 * response. Make one up and send it off to the "MotorManager". It expects
	 * a response from each controller.
	 * @param msg the request
	 */
	private void synthesizeResponse(MessageBottle msg) {

		if( msg.fetchRequestType().equals(RequestType.INITIALIZE_JOINTS) ||
			msg.fetchRequestType().equals(RequestType.SET_POSE)	) {
        	motorManager.handleSynthesizedResponse(msg);
        } 	
		else if( msg.fetchRequestType().equals(RequestType.COMMAND) ) {
			String cmd = msg.getProperty(BottleConstants.COMMAND_NAME, "");
			if( cmd.equalsIgnoreCase(BottleConstants.COMMAND_FREEZE) ||
				cmd.equalsIgnoreCase(BottleConstants.COMMAND_RELAX) ) {
				motorManager.handleSynthesizedResponse(msg);
			}
			else {
				LOGGER.severe( String.format("%s.synthesizeResponse: Unhandled response for command %s",CLSS,cmd));
				motorManager.handleSingleControllerResponse(msg);  // Probably an error
			}
		}
		else if( msg.fetchRequestType().equals(RequestType.SET_LIMB_PROPERTY) ) {
	        	motorManager.handleSingleControllerResponse(msg);
	        } 	
		else  {
			LOGGER.severe( String.format("%s.synthesizeResponse: Unhandled response for %s",CLSS,msg.fetchRequestType().name()));
			motorManager.handleSingleControllerResponse(msg);  // Probably an error
        }
	}
	

	// We update the properties in the request from our serial message.
	// The properties must include motor type and orientation
	private void updateRequestFromBytes(MessageBottle request,byte[] bytes) {
		if( request!=null) {
			RequestType type = request.fetchRequestType();
			Map<String,String> properties = request.getProperties();
			if( type.equals(RequestType.GET_GOALS)) {
				String jointName = request.getProperty(BottleConstants.JOINT_NAME, Joint.UNKNOWN.name());
				MotorConfiguration mc = getMotorConfiguration(jointName);
				dxl.updateGoalsFromBytes(mc,properties,bytes);
			} 
			else if( type.equals(RequestType.GET_LIMITS)) {
				String jointName = request.getProperty(BottleConstants.JOINT_NAME, Joint.UNKNOWN.name());
				MotorConfiguration mc = getMotorConfiguration(jointName);
				dxl.updateLimitsFromBytes(mc,properties,bytes);
			} 
			else if( type.equals(RequestType.GET_MOTOR_PROPERTY)) {
				String jointName = request.getProperty(BottleConstants.JOINT_NAME, Joint.UNKNOWN.name());
				MotorConfiguration mc = getMotorConfiguration(jointName);
				String propertyName = request.getProperty(BottleConstants.PROPERTY_NAME, JointProperty.UNRECOGNIZED.name());
				dxl.updateParameterFromBytes(propertyName,mc,properties,bytes);
				String partial = properties.get(BottleConstants.TEXT);
				if( partial!=null && !partial.isEmpty()) {
					Joint joint = Joint.valueOf(jointName);
					properties.put(BottleConstants.TEXT,String.format("My %s %s is %s", Joint.toText(joint),propertyName.toLowerCase(),partial));
				}	
<<<<<<< HEAD
=======
			}
			// If controller is specified, the update applies to only one of several motors affected by this request
			else if( type.equals(RequestType.LIST_MOTOR_PROPERTY)) {
				int id = bytes[2];
				MotorConfiguration mc = configurationsById.get(id);
				String propertyName = request.getProperty(BottleConstants.PROPERTY_NAME, JointProperty.UNRECOGNIZED.name());
				dxl.updateParameterFromBytes(propertyName,mc,properties,bytes);	
>>>>>>> 24a6fbfb
			} 
			// The only thing we need to add to these responses is the error code.
			else if( type.equals(RequestType.LIST_MOTOR_PROPERTY) ||
					 type.equals(RequestType.SET_LIMB_PROPERTY) ||
					 type.equals(RequestType.SET_MOTOR_PROPERTY)) {
				String err =  dxl.errorMessageFromStatus(bytes);
				if( err!=null && !err.isEmpty() ) {
					request.assignError(err);
				}
			} 
			else {
				LOGGER.severe( String.format("%s.updateRequestFromBytes: Unhandled response for %s",CLSS,type.name()));
			}
		}
	}
	
	// The bytes array contains the results of a request for status. It may be the concatenation
	// of several responses. Update the loacal motor configuration map and return a map keyed by motor
	// id to be aggregated by the MotorManager with similar responses from other motors.
	// 
	private Map<Integer,String> updateStatusFromBytes(String propertyName,byte[] bytes) {
		Map<Integer,String> props = new HashMap<>();
		dxl.updateParameterArrayFromBytes(propertyName,configurationsById,bytes,props);
		return props;
	}

	/*
	 * Guarantee that consecutive writes won't be closer than MIN_WRITE_INTERVAL
	 */
	private void writeBytesToSerial(byte[] bytes) {
		if( bytes!=null && bytes.length>0 ) {
			try {
				long now = System.nanoTime()/1000000;
				long interval = now - timeOfLastWrite;
				if( interval<MIN_WRITE_INTERVAL) {
					Thread.sleep(MIN_WRITE_INTERVAL-interval);
					//LOGGER.info(String.format("%s(%s).writeBytesToSerial: Slept %d msecs",CLSS,controllerName,MIN_WRITE_INTERVAL-interval));
				}
				
				LOGGER.info(String.format("%s(%s).writeBytesToSerial: Write interval %d msecs",CLSS,controllerName,interval));
				boolean success = port.writeBytes(bytes);
				timeOfLastWrite = System.nanoTime()/1000000;
				port.purgePort(SerialPort.PURGE_RXCLEAR | SerialPort.PURGE_TXCLEAR);   // Force the write to complete
				if( !success ) {
					LOGGER.severe(String.format("%s(%s).writeBytesToSerial: Failed write of %d bytes to %s",CLSS,controllerName,bytes.length,port.getPortName()));
				}
			}
			catch(InterruptedException ie) {
				LOGGER.severe(String.format("%s(%s).writeBytesToSerial: Interruption writing to %s (%s)",CLSS,controllerName,port.getPortName(),ie.getLocalizedMessage()));
			}
			catch(SerialPortException spe) {
				LOGGER.severe(String.format("%s(%s).writeBytesToSerial: Error writing to %s (%s)",CLSS,controllerName,port.getPortName(),spe.getLocalizedMessage()));
			}
		}
	}
	// ============================== SerialPortEventListener ===============================
	/**
	 * Handle the response from the serial request. Note that all our interactions with removing from the
	 * responseQueue and dealing with remainder are synchronized here. 
	 * 
	 * The response queue must have at least one response for associating results.
	 */
	public synchronized void serialEvent(SerialPortEvent event) {
		LOGGER.info(String.format("%s(%s).serialEvent queue is %d",CLSS,controllerName,responseQueue.size()));
		if(event.isRXCHAR() && !responseQueue.isEmpty() ){
			MessageWrapper wrapper = responseQueue.getFirst();
			MessageBottle req = wrapper.getMessage();
			// The value is the number of bytes in the read buffer
			int byteCount = event.getEventValue();
			LOGGER.info(String.format("%s(%s).serialEvent (%s) %s: expect %d msgs got %d bytes",
					CLSS,controllerName,event.getPortName(),req.fetchRequestType().name(),wrapper.getResponseCount(),byteCount));
			if(byteCount>0){
				try {
					byte[] bytes = port.readBytes(byteCount);
					bytes = prependRemainder(bytes);
					bytes = dxl.ensureLegalStart(bytes);  // null if no start characters
					if( bytes!=null ) {
						int nbytes = bytes.length;
						LOGGER.info(String.format("%s(%s).serialEvent: read =\n%s",CLSS,controllerName,dxl.dump(bytes)));
						int mlen = dxl.getMessageLength(bytes);  // First message
						if( mlen<0 || nbytes < mlen) {
							LOGGER.info(String.format("%s(%s).serialEvent Message too short (%d), requires additional read",CLSS,controllerName,nbytes));
							return;
						}
						if( returnsStatusArray(req) ) {  // Some requests return a message for each motor
							int nmsgs = nbytes/STATUS_RESPONSE_LENGTH;
							if( nmsgs>wrapper.getResponseCount() ) nmsgs = wrapper.getResponseCount();
							nbytes = nmsgs*STATUS_RESPONSE_LENGTH;
							if( nbytes<bytes.length ) {
								bytes = truncateByteArray(bytes,nbytes);
							}
							
							String propertyName = req.getProperty(BottleConstants.PROPERTY_NAME, "NONE");
							Map<Integer,String> map = updateStatusFromBytes(propertyName,bytes);
							for( Integer key:map.keySet() ) {
								String param = map.get(key);
								String name = configurationsById.get(key).getJoint().name();
								req.setJointValue(name, param);
								wrapper.decrementResponseCount();
								LOGGER.info(String.format("%s(%s).serialEvent: received %s (%d remaining) = %s",
										CLSS,controllerName,name,wrapper.getResponseCount(),param));
							}
						}

						if( wrapper.getResponseCount()<=0 ) {
							responseQueue.removeFirst();
							if( isSingleControllerRequest(req)) {
								updateRequestFromBytes(req,bytes);
								motorManager.handleSingleControllerResponse(req);
							}
							else {
								motorManager.handleAggregatedResponse(req);
							}
						}
					}
				}
				catch (SerialPortException ex) {
					System.out.println(ex);
				}
			}
		}
    }
	
	private Map<String,MotorConfiguration> configurationsForLimb(Limb limb) {
		Map<String,MotorConfiguration> result = new HashMap<>();
		for(MotorConfiguration mc:configurationsByName.values()) {
			if( mc.getLimb().equals(limb)) {
				result.put(mc.getJoint().name(), mc);
			}
		}
		return result;
	}
	/**
	 * Combine the remainder from the previous serial read. Set the remainder null.
	 * @param bytes
	 * @return
	 */
	private byte[] prependRemainder(byte[] bytes) {
		if( remainder==null ) return bytes;
		byte[] combination = new byte[remainder.length + bytes.length];
		System.arraycopy(remainder, 0, combination, 0, remainder.length);
		System.arraycopy(bytes, 0, combination, remainder.length, bytes.length);
		remainder = null;
		return combination;
	}
	/**
	 * Create a remainder from extra bytes at the end of the array.
	 * Remainder should always be null as we enter this routine.
	 * @param bytes
	 * @param nbytes count of bytes we need. 
	 * @return
	 */
	private byte[] truncateByteArray(byte[] bytes,int nbytes) {
		if( nbytes>bytes.length ) nbytes=bytes.length;
		if( nbytes==bytes.length ) return bytes;

		byte[] copy = new byte[nbytes];
		System.arraycopy(bytes, 0, copy, 0, nbytes);
		remainder = null;
		return copy;
	}
}
<|MERGE_RESOLUTION|>--- conflicted
+++ resolved
@@ -529,17 +529,7 @@
 					Joint joint = Joint.valueOf(jointName);
 					properties.put(BottleConstants.TEXT,String.format("My %s %s is %s", Joint.toText(joint),propertyName.toLowerCase(),partial));
 				}	
-<<<<<<< HEAD
-=======
-			}
-			// If controller is specified, the update applies to only one of several motors affected by this request
-			else if( type.equals(RequestType.LIST_MOTOR_PROPERTY)) {
-				int id = bytes[2];
-				MotorConfiguration mc = configurationsById.get(id);
-				String propertyName = request.getProperty(BottleConstants.PROPERTY_NAME, JointProperty.UNRECOGNIZED.name());
-				dxl.updateParameterFromBytes(propertyName,mc,properties,bytes);	
->>>>>>> 24a6fbfb
-			} 
+			}
 			// The only thing we need to add to these responses is the error code.
 			else if( type.equals(RequestType.LIST_MOTOR_PROPERTY) ||
 					 type.equals(RequestType.SET_LIMB_PROPERTY) ||
