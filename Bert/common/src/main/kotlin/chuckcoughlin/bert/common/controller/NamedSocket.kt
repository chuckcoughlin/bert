/**
 * Copyright 2019-2023. Charles Coughlin. All Rights Reserved.
 * MIT License.
 */
package chuckcoughlin.bert.common.controller

import chuckcoughlin.bert.common.message.MessageBottle
import chuckcoughlin.bert.common.util.BertFormatter
import java.io.*
import java.net.ServerSocket
import java.net.Socket
import java.util.logging.Logger

/**
 * The socket takes the name of the client. It encapsulates a bi-directional
 * connection between client and server used for passing "RequestBottles" and
 * "ResponseBottles". The Server process should instantiate the with "server" = "true".
 *
 * The file descriptors are opened on "startup" and closed on
 * "shutdown". Change listeners are notified (in a separate Thread) when the
 * socket is "ready".
 *
 * NOTE: setting a timeout on normal socket operations like accept() is
 * a bad idea. Next time around we end up with a "socket in use error".
 */
class NamedSocket {
    val name: String
    private val host: String
    private val port: Int
    val isServer : Boolean   // True if this instance is owned by the server.
    private var serverSocket: ServerSocket?
    private var socket: Socket?
    private var input: BufferedReader? = null
    private var out: PrintWriter? = null

    /**
     * Constructor: Use this constructor from the server process.
     * @param name identifier of the connection, the client name
     * @param port communication port number
     */
    constructor(name: String, port: Int) {
        this.name = name
        host = "" // Not needed
        this.port = port
        isServer = true
        socket = null
        serverSocket = null
    }

    /**
     * Constructor: Use this version for processes that are clients
     * @param launcher the parent application
     * @param hostname of the server process.
     * @param port communication port number
     */
    constructor(name: String, hostname: String, port: Int) {
        this.name = name
        host = hostname
        this.port = port
        isServer = false
        socket = null
        serverSocket = null // Not needed
    }

    /**
     * If we are a server, create a listener and wait to accept a connection.
     * There is no action for a client.
     */
    fun create():Boolean {
        var success = true
        var attempts = 1
        if (isServer) {
            while (true) {
                try {
                    serverSocket = ServerSocket(port)
                    LOGGER.info(String.format("%s.create: %s as server listening on port %d",
                        CLSS, name, port))
                    socket = serverSocket!!.accept()
                    LOGGER.info(String.format("%s.create: %s accepted connection on port %d after %d attempts",
                            CLSS,name,port,attempts))
                    break
                } 
                catch (ex: Exception) {
                    socket = null
                    LOGGER.severe(String.format("%s.create: ERROR creating server socket %s (%s)",
                            CLSS,name,ex.message))
                    try {
                        Thread.sleep(SERVER_ATTEMPT_INTERVAL) // Something bad has happened, we don't want a hard loop
                    }
                    catch (ignore: InterruptedException) {}
                }
                attempts++
            }
        }
        else {
            // Keep attempting a connection until the server is ready
            while (true) {
                try {
                    LOGGER.info(String.format("%s.create: %s attempting to connect to server %s on %d ...",
                            CLSS,name,host,port))
                    socket = Socket(host, port)
                    LOGGER.info(String.format("%s.create: new %s connection from %s on %d after %d attempts",
                            CLSS,name,host,port,attempts))
                    break
                } 
                catch (ioe: IOException) {
                    // Get a "connection refused" when remote party is not running yet.
                    LOGGER.info(String.format("%s.create: ERROR connecting to server socket %s:%d (%s)",
                            CLSS,host,port,ioe.message))
                    try {
                        Thread.sleep(CLIENT_ATTEMPT_INTERVAL)
                    } 
                    catch (ie: InterruptedException) {
                        if (attempts % CLIENT_LOG_INTERVAL == 0) {
                            LOGGER.warning( String.format("%s.create: ERROR creating client socket %s (%s)",
                                    CLSS,name,ioe.message))
                            success = false
                        }
                    }
                }
                attempts++
            }
        }
        return success
    }

    /**
     * This must not be called before the socket is created.
     * Open IO streams for reading and writing.
     */
    fun startup() {
        if (socket != null) {
            try {
                input = BufferedReader(InputStreamReader(socket!!.getInputStream()))
                LOGGER.info(String.format("%s.startup: opened %s for read",CLSS, name))
            }
            catch (ex: Exception) {
                LOGGER.info(String.format("%s.startup: ERROR opening %s for read (%s)",
                    CLSS, name, ex.message))
            }
            try {
                out = PrintWriter(socket!!.getOutputStream(), true)
                LOGGER.info(String.format("%s.startup: opened %s for write",
                    CLSS, name))
            } 
            catch (ex: Exception) {
                LOGGER.info(String.format("%s.startup: ERROR opening %s for write (%s)",
                    CLSS, name, ex.message))
            }
        }
    }

    /**
     * Close IO streams. Closing the socket should interrupt any read.
     */
    fun shutdown() {
        LOGGER.info(String.format("%s.shutdown: %s closing sockets ...",
            CLSS, name))
        try {
            if (socket != null) socket!!.close()
            if (serverSocket != null) serverSocket!!.close()
        } 
        catch (ioe: IOException) {}
        LOGGER.info(String.format("%s.shutdown: %s closing in ...",
            CLSS, name))
        if (input != null) {
            try {
                input!!.close()
            }
            catch (ignore: IOException) {
            }
            input = null
        }
        LOGGER.info(String.format("%s.shutdown: %s closing out ...",
            CLSS, name))
        if (out != null) {
            out!!.close()
            out = null
        }
        LOGGER.info(String.format("%s.shutdown: %s complete.",
            CLSS, name))
    }

    /**
     * Read from the socket. The read will block and wait for data to appear.
     * If we get a null, then close the socket and either re-open or re-listen
     * depending on whether or not this is the server side, or not.
     *
     * @return either a RequestBottle or a ResponseBottle as appropriate.
     */
    fun read(): MessageBottle? {
        var bottle: MessageBottle? = null
        try {
            if (input != null) {
                //LOGGER.info(String.format("%s.read: reading %s ... ",CLSS,name));
                var json = input!!.readLine()
                while (json == null) {
                    json = reread()
                }
                LOGGER.info(String.format("%s.read: %s got %s",
                    CLSS, name, json))
                bottle = MessageBottle.fromJSON(json)
            }
            else {
                LOGGER.warning(String.format("%s.read: Attempt to read from %s before port is open (ignored)",
                            CLSS,name))
            }
        }
        catch (npe: NullPointerException) {
            LOGGER.severe(String.format("%s.read: Exception reading from %s (%s)",
                CLSS, name, npe.localizedMessage))
        }
        catch (ioe: IOException) {
            LOGGER.severe(String.format("%s.read: Exception reading from %s (%s)",
                CLSS, name, ioe.localizedMessage))
        }
        return bottle
    }

    /**
     * Read a line of text from the socket. The read will block and wait for data to appear.
     * If we get a null, then close the socket and either re-open or re-listen
     * depending on whether or not this is the server side, or not.
     *
     * @return either a RequestBottle or a ResponseBottle as appropriate.
     */
    fun readLine(): String? {
        var text: String? = null
        try {
            if (input != null) {
                LOGGER.info(String.format("%s.readLine: reading %s ... ",
                    CLSS, name))
                text = input!!.readLine()
                while (text == null) {
                    try {
                        Thread.sleep(10000L)
                    }
                    catch (ignore: InterruptedException) {
                    }
                    LOGGER.info(String.format("%s.readLine: got null, retrying",CLSS))
                    //text = reread();  // May not need
                    text = input!!.readLine()
                }
                LOGGER.info(String.format("%s.readLine: got %s",CLSS, text))
            }
            else {
<<<<<<< HEAD
                LOGGER.warning(String.format("%s.readLine: Attempt to read from %s before port is open (waiting 10 secs)",
=======
                LOGGER.warning(String.format("%s.readLine: Attempt to read from %s before port is open, waiting 10 secs)",
>>>>>>> 82e80037
                        CLSS,name))
                BertFormatter().printStackTrace()
                try {
                    Thread.sleep(10000L)
                }
<<<<<<< HEAD
                catch(ignore:InterruptedException) {}
=======
                catch (ignore: InterruptedException) {
                }
>>>>>>> 82e80037
            }
        }
        catch (ioe: IOException) {
            LOGGER.severe(String.format("%s.readLine: Exception reading from %s (%s)",
                        CLSS,name,ioe.localizedMessage))
        }
        return text
    }

    /**
     * Write the MessageBottle serialized as a JSON string to the socket.
     */
    fun write(bottle: MessageBottle?) {
        val json = bottle!!.toJSON()
        //byte[] bytes = json.getBytes();
        //int size = bytes.length;
        try {
            if (out != null) {
                out!!.println(json)
                out!!.flush()
                LOGGER.info(String.format("%s.write: wrote %s %d bytes. ",
                    CLSS, name, json.length))
            }
            else {
                LOGGER.warning(String.format("%s.write: Attempt to write to %s before port is open (ignored)",
                        CLSS,name))
            }
        }
        catch (ioe: Exception) {
            LOGGER.severe(String.format("%s.write: Exception writing %d bytes (%s)",
                    CLSS,json.length,ioe.localizedMessage))
        }
    }

    /**
     * Write plain text to the socket. (No added line-feed)
     */
    fun write(text: String) {
        try {
            if (out != null) {
                LOGGER.info(String.format("%s.write: wrote %s %d bytes (%s)",
                    CLSS, name, text.length, text))
                out!!.println(text) // Appends new-line
                out!!.flush()
            }
            else {
                LOGGER.info(String.format("%s.write: Attempt to write to %s before port is open (ignored)",
                    CLSS, name))
            }
        }
        catch (ioe: Exception) {
            LOGGER.severe(String.format("%s.write: Exception writing %d bytes (%s)",
                    CLSS, text.length,ioe.localizedMessage))
        }
    }

    /**
     * We've gotten a null when reading the socket. This means, as far as I can tell, that the other end has
     * shut down. Close the socket and re-open or re-listen/accept. We hang until this succeeds.
     * @return the next
     */
    private fun reread(): String? {
        var json: String? = null
        LOGGER.info(String.format("%s.reread: on port %s",CLSS, name))
        if (input != null) try {
            input!!.close()
        }
        catch (ignore: IOException) {}
        if (socket != null) try {
            socket!!.close()
        }
        catch (ignore: IOException) {}
        if (serverSocket != null) try {
            serverSocket!!.close()
        }
        catch (ignore: IOException) {}
        create()
        try {
            input = BufferedReader(InputStreamReader(socket!!.getInputStream()))
            LOGGER.info(String.format("%s.reread: reopened %s for read",
                CLSS, name))
            json = input!!.readLine()
        }
        catch (ex: Exception) {
            LOGGER.info(String.format("%s.reread: ERROR opening %s for read (%s)",
                CLSS, name, ex.message))
        }
        LOGGER.info(String.format("%s.reread: got %s", CLSS, json))
        return json
    }

    private val CLSS = "NamedSocket"
    private val LOGGER = Logger.getLogger(CLSS)
    private val CLIENT_ATTEMPT_INTERVAL: Long = 5000 // 5 secs
    private val CLIENT_LOG_INTERVAL = 10
    private val SERVER_ATTEMPT_INTERVAL: Long = 15000 // 15 secs
}<|MERGE_RESOLUTION|>--- conflicted
+++ resolved
@@ -244,22 +244,14 @@
                 LOGGER.info(String.format("%s.readLine: got %s",CLSS, text))
             }
             else {
-<<<<<<< HEAD
                 LOGGER.warning(String.format("%s.readLine: Attempt to read from %s before port is open (waiting 10 secs)",
-=======
-                LOGGER.warning(String.format("%s.readLine: Attempt to read from %s before port is open, waiting 10 secs)",
->>>>>>> 82e80037
-                        CLSS,name))
+                    CLSS, name))
                 BertFormatter().printStackTrace()
                 try {
                     Thread.sleep(10000L)
                 }
-<<<<<<< HEAD
-                catch(ignore:InterruptedException) {}
-=======
                 catch (ignore: InterruptedException) {
                 }
->>>>>>> 82e80037
             }
         }
         catch (ioe: IOException) {
