--- conflicted
+++ resolved
@@ -16,24 +16,10 @@
  * @param theta angle of rotation side to side
  */
 object IMU {
-<<<<<<< HEAD
-    var orientation =doubleArrayOf(0.0, 0.0, 0.0)
-        get() = field
-        set(arr) {
-            updateQuaternium()
-            field = arr
-        }
-    var origin = Point3D(0.0, 0.0, 0.0)
-        get() = field
-        set(arr) {
-            updateQuaternium()
-            field = arr
-        }
-=======
+
     var axis: DoubleArray
     var alpha: Double
     var theta: Double
->>>>>>> 87fecd19
     val quaternion: Quaternion
 
      fun update() {
