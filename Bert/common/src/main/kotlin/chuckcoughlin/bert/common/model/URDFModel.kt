/**
 * Copyright 2022-2025. Charles Coughlin. All Rights Reserved.
 * MIT License.
 */
package chuckcoughlin.bert.common.model

import chuckcoughlin.bert.common.model.IMU.orientation
import chuckcoughlin.bert.common.util.XMLUtility
import com.google.gson.GsonBuilder
import org.w3c.dom.Document
import java.io.IOException
import java.nio.file.Files
import java.nio.file.Path
import java.util.logging.Logger

/**
 * Parse the URDF file and make its contents available as a chain of links.
 * A chain has a tree structure with a single root.
 */
object URDFModel {
    val origin: LinkPin
    var document: Document?
    val linkForAppendage: MutableMap<Appendage, Link>
    val linkForJoint: MutableMap<Joint, Link>

    /**
     * Expand the supplied path as the URDF XML file.
     * @return the geometry, an XML document.
     */
    fun analyzePath(filePath: Path) {
        LOGGER.info(String.format("%s.analyzePath: URDF file(%s)", CLSS, filePath.toAbsolutePath().toString()))
        try {
            val bytes = Files.readAllBytes(filePath)
            document = XMLUtility.documentFromBytes(bytes)
            analyzeChain()
        }
        catch (ioe: IOException) {
            LOGGER.severe(String.format("%s.analyzePath: Failed to read file %s (%s)",
                    CLSS, filePath.toAbsolutePath().toString(), ioe.getLocalizedMessage()))
        }
    }
    // ================================ Auxiliary Methods  ===============================
    /**
     * Search the model for IMU, link and joint elements.
     * IMU maps the location of the start of the chain with respect to the
     * center of gravity. The IMU reacts only to rotation.
     */
    private fun analyzeChain() {
        if (document != null) {
            // ================================== IMU ===============================================
            val imus = document!!.getElementsByTagName("imu")
            if (imus.length > 0) {
                LOGGER.info(String.format("%s.analyzeChain: IMU ...",CLSS))
                val imuNode = imus.item(0) // Should only be one
<<<<<<< HEAD
                IMU.orientation = doubleArrayFromString(XMLUtility.attributeValue(imuNode, "axis"))
                val xyz = doubleArrayFromString(XMLUtility.attributeValue(imuNode, "xyz"))
                IMU.origin = Point3D(xyz[0],xyz[1],xyz[2])
=======
                IMU.axis = doubleArrayFromString(XMLUtility.attributeValue(imuNode, "axis"))
>>>>>>> 87fecd19
            }

            // ================================== Links ===============================================
            // Links are a connection between joints or from a joint to extremity (appendage). The link
            // that has no source is the origin and originates from the IMU.
            //
            // Create all the Links and their LinkPins. A LinkPin encompasses the connecting joint.
            // Create a separate link for each resolute joint and end effector. These get the same
            // source pin.
            val links = document!!.getElementsByTagName("link")
            val count = links.length
            var index = 0
            while (index < count) {
                val linkNode = links.item(index)
                val name: String = XMLUtility.attributeValue(linkNode, "name")
                if(DEBUG) LOGGER.info(String.format("%s.analyzeChain: link %s ...",CLSS,name))
                try {
                    // Take an initial pass to find the source element
                    var sourcePin = LinkPin(PinType.ORIGIN)  // Default in case none is defined
                    val children = linkNode.childNodes
                    val acount = children.length
                    var aindex = 0
                    while (aindex < acount) {
                        val node = children.item(aindex)
                        // Source must be applied to all links with this name
                        if ("source".equals(node.localName)) {
                            val jname: String = XMLUtility.attributeValue(node, "joint")
                            val joint = Joint.fromString(jname)
                            sourcePin = LinkPin(PinType.REVOLUTE)
                            sourcePin.joint = joint
                        }
                        aindex++
                    }

                    aindex = 0
                    while (aindex < acount) {
                        val node = children.item(aindex)
                        if ("appendage".equals(node.localName)) {
                            val link = Link(name)
                            val aname: String = XMLUtility.attributeValue(node, "name")
                            val appendage: Appendage = Appendage.fromString(aname)
                            val pin = LinkPin(PinType.END_EFFECTOR)
                            pin.appendage = appendage
                            val offset = XMLUtility.attributeValue(node, "offset")
                            if( offset.isNotBlank() ) pin.offset = offset.toDouble()
                            val xyz = doubleArrayFromString(XMLUtility.attributeValue(node, "xyz"))
                            link.coordinates = Point3D(xyz[0],xyz[1],xyz[2])
                            link.orientation = orientation
                            link.endPin = pin
                            link.endPin =pin
                            link.sourcePin = sourcePin
                            linkForAppendage[appendage] = link
                        }
                        else if ("joint".equals(node.localName)) {
                            val link = Link(name)
                            val jname: String = XMLUtility.attributeValue(node, "name")
                            val joint = Joint.fromString(jname)
                            val pin = LinkPin(PinType.REVOLUTE)
                            pin.joint = joint
                            val offset = XMLUtility.attributeValue(node, "offset")
                            if( offset.isNotBlank() ) pin.offset = offset.toDouble()
                            val xyz = doubleArrayFromString(XMLUtility.attributeValue(node, "xyz"))
                            link.coordinates = Point3D(xyz[0],xyz[1],xyz[2])
                            link.orientation = orientation
                            link.endPin =pin
                            link.sourcePin = sourcePin
                            linkForJoint[joint] = link
                        }
                        aindex++
                    }
                }
                catch (iae: IllegalArgumentException) {
                    LOGGER.warning(String.format("%s.analyzeChain: link exception on first pass %s, ignored (%s)",
                        CLSS,name,iae.localizedMessage))
                    iae.printStackTrace()
                }
                index++
            }
        }
    }


    /**
     * @return  a comma-separated string of the names of all extremities.
     */
    fun endEffectorNames(): String {
        val names = StringBuffer()
        for (appendage in linkForAppendage.keys) {
            names.append(appendage.name.lowercase())
            names.append(", ")
        }
        if( names.isNotEmpty() ) return names.substring(0, names.length - 2)
        else return "none"
    }
    /**
     * @return  a JSON pretty-printed String array of all appendages.
     */
    fun endEffectorNamesToJSON(): String {
        val gson = GsonBuilder().setPrettyPrinting().create()
        val names = mutableListOf<String>()
        for (appendage in linkForAppendage.keys) {
            names.add(appendage.name)
        }
        return gson.toJson(names)
    }
    /**
     * @return  a comma-separated string of the names of all joints.
     */
    fun jointNames(): String {
        var names = StringBuffer()
        for (joint in linkForJoint.keys) {
            names.append(joint.name.lowercase())
            names.append(", ")
        }
        if( names.isNotEmpty() ) return names.substring(0, names.length - 2)
        else return "none"
    }
    /**
     * @return  a JSON pretty-printed String array of all property types. Exclude NONE.
     */
    fun jointsToJSON(): String {
        val gson = GsonBuilder().setPrettyPrinting().create()
        var names = mutableListOf<String>()
        for (joint in linkForJoint.keys) {
            names.add(joint.name)
        }
        return gson.toJson(names)
    }
    // ============================================= Helper Methods ==============================================
    private fun doubleArrayFromString(text: String): DoubleArray {
        val result = DoubleArray(3)
        val raw = text.split(" ".toRegex()).dropLastWhile { it.isEmpty() }.toTypedArray()
        for (i in raw.indices) {
            try {
                result[i] = raw[i].toDouble()
            }
            catch (nfe: NumberFormatException) {
                LOGGER.warning(String.format("%s.doubleArrayFromString: Error parsing %s raw(%d)=%s (%s)",
                        CLSS,text,i,raw[i],nfe.localizedMessage ) )
            }
        }
        if(DEBUG) LOGGER.info(String.format("doubleArrayFromString: text %s = %.2f,%.2f,%.2f",text,result[0],result[1],result[2]))
        return result
    }

    /**
     * The input array is a unit vector indicating direction.
     * @param text
     * @return
     */
    private fun doubleArrayFromDirectionString(text: String): DoubleArray {
        val result = DoubleArray(3)
        val raw = text.split(" ".toRegex()).dropLastWhile { it.isEmpty() }.toTypedArray()
        for (i in raw.indices) {
            try {
                result[i] = 180.0 * raw[1].toDouble()
            }
            catch (nfe: NumberFormatException) {
                LOGGER.warning(String.format("%s.doubleArrayFromString: Error parsing %s (%s);",
                        CLSS,text,nfe.localizedMessage) )
            }
        }
        return result
    }
    // Recursively walk from the root to all extremities
    // This is a test.



    private val CLSS = "URDFModel"
    private val DEBUG: Boolean
    private val LOGGER = Logger.getLogger(CLSS)

    init {
        DEBUG= RobotModel.debug.contains(ConfigurationConstants.DEBUG_CONFIGURATION)
        document = null
        linkForAppendage = mutableMapOf<Appendage, Link>()
        linkForJoint = mutableMapOf<Joint, Link>()
        origin = LinkPin(PinType.ORIGIN)
    }
}<|MERGE_RESOLUTION|>--- conflicted
+++ resolved
@@ -52,13 +52,7 @@
             if (imus.length > 0) {
                 LOGGER.info(String.format("%s.analyzeChain: IMU ...",CLSS))
                 val imuNode = imus.item(0) // Should only be one
-<<<<<<< HEAD
-                IMU.orientation = doubleArrayFromString(XMLUtility.attributeValue(imuNode, "axis"))
-                val xyz = doubleArrayFromString(XMLUtility.attributeValue(imuNode, "xyz"))
-                IMU.origin = Point3D(xyz[0],xyz[1],xyz[2])
-=======
                 IMU.axis = doubleArrayFromString(XMLUtility.attributeValue(imuNode, "axis"))
->>>>>>> 87fecd19
             }
 
             // ================================== Links ===============================================
@@ -106,7 +100,7 @@
                             if( offset.isNotBlank() ) pin.offset = offset.toDouble()
                             val xyz = doubleArrayFromString(XMLUtility.attributeValue(node, "xyz"))
                             link.coordinates = Point3D(xyz[0],xyz[1],xyz[2])
-                            link.orientation = orientation
+                            link.orientation = xyz
                             link.endPin = pin
                             link.endPin =pin
                             link.sourcePin = sourcePin
@@ -122,7 +116,7 @@
                             if( offset.isNotBlank() ) pin.offset = offset.toDouble()
                             val xyz = doubleArrayFromString(XMLUtility.attributeValue(node, "xyz"))
                             link.coordinates = Point3D(xyz[0],xyz[1],xyz[2])
-                            link.orientation = orientation
+                            link.orientation = xyz
                             link.endPin =pin
                             link.sourcePin = sourcePin
                             linkForJoint[joint] = link
