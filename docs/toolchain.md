--- conflicted
+++ resolved
@@ -348,42 +348,7 @@
 ##### Gradle Scripts
 `Gradle` is a build system which follows a "convention over configuration" style. Each project has its own Kotlin build script named `gradle-build.kts`.
 
-<<<<<<< HEAD
-
-##### Execution Scripts
-The `Configuration` project has a collection of *bash* scripts and other configuration files as described below. When the project is built these files will be properly placed into `$BERT_HOME`.
-
-`bin`
- - bert-blueserver -        Init script for startup of the bluetooth server
- - bert-server -            Init script for startup of the "bert" robot code
- - clear_logs.sh -          Remove current log files in preparation for the next test sequence.
- - run_bert.sh -            Execute "bertApp" from the command line.
- - test_bert.sh -           Execute "bertApp" in offline mode (no bluetooth nor serial) for testing.
- - unpack_distribution.sh - This script is executed as a final step by the build. It unpacks the distribution package from the build area into bin and lib directories in the distribution directory of ROBOT_HOME on the build machine.
-
-`csv`
-
-`etc`
- - bert.xml -                Robot properties including a list of all controllable joints
- - urdf.xml -                A complete description of the skeletal connectivity
-
-`pylib`
-
-`sql`
-
-##### ANTLR
-*ANTLR* is a parsing framework used for understanding natural language. Use the plugin available from the
-*IntelliJ* settings page.
-
-
-##### Python
-PyDev is an eclipse plugin for development of Python code. Under the _eclipse_ <u>Help->Install New Software</u> menu, add a new update source:
-
-
-##### Bluetooth
-=======
 #### Bluetooth
->>>>>>> 82e80037
 Programmatic access to Bluetooth requires a interface to the Odroid's
 bluetooth library `libbluetooth.so` (BlueZ 5.48).
 An excellent introduction is a book by Albert Huang
@@ -421,15 +386,18 @@
 The `Configuration` project has a collection of *bash* scripts and other configuration files as described below. When the project is built these files will be properly placed into `$BERT_HOME`.
 
 `bin`
+ - bert-blueserver -        Init script for startup of the bluetooth server
+ - bert-server -            Init script for startup of the "bert" robot code
  - clear_logs.sh -          Remove current log files in preparation for the next test sequence.
- - run_bert.sh -            Execute the "bertApp" application on the build system
- - unpack_distribution.sh - This script is executed as a final step by the build. It unpacks the distribution package from the build into bin and lib directories in the distribution directory of ROBOT_HOME on the build machine.
+ - run_bert.sh -            Execute "bertApp" from the command line.
+ - test_bert.sh -           Execute "bertApp" in offline mode (no bluetooth nor serial) for testing.
+ - unpack_distribution.sh - This script is executed as a final step by the build. It unpacks the distribution package from the build area into bin and lib directories in the distribution directory of ROBOT_HOME on the build machine.
 
 `csv`
 
 `etc`
- - bert.xml -                Robot properties including a list of all controllable joints.
- - urdf.xml -                A complete description of the skeletal connectivity.
+ - bert.xml -                Robot properties including a list of all controllable joints
+ - urdf.xml -                A complete description of the skeletal connectivity
 
 `pylib`
 
