## Test Plan

This document lays out a series of feature tests for the "Bert" project. Those tests which have passed are marked with green (![green](/images/ball_green.png)). Features that are currently in a broken state and are
actively being debugged are marked in red (![red](/images/ball_red.png)).  A yellow (![yellow](/images/ball_yellow.png)) marker indicates a feature that has yet to be tested in the current version.
Gray (![gray](/images/ball_gray.png)) indicates features that are not yet implemented. The collection of
green markers is a pretty fair indication of completion status of the project.

Unless otherwise stated, tests are run by giving typed commands to the stand-alone version of the robot.


***************************************************************
## Table of Contents <a id="table-of-contents"></a>
 * Robot(#robot)
  * [Startup](#startup)
  * [Configuration](#configuration)
  * [Limits](#limits)
  * [Movement](#movement)
  * [Motion Planning](#planning)
  * [Parameters](#parameters)
  * [Grammar](#grammar)
 * Tablet(#tablet)
   * [Speech](#speech)
   * [BertSpeak](#bertspeak)

*********************************************************
## Robot
This section describes test on the Odroid system, the robot itself.
### a - Startup and Test <a id="startup"></a>
* ![green](/images/ball_green.png) ``System Scripts``  - Launch the robot code autonomously on system boot or standalone from the command-line.
- [x] bert-server start/stop: Start/stop the "headless" version of the robot code.
- [x] bert-standalone: Run the robot code from the command line. (Cannot be run simultaneously with daemon).
<<<<<<< HEAD
* ![green](/images/ball_green.png) ``Utility Applications``  - Exercise features independent of the robot
=======
* ![green](/images/ball_gray.png) ``Utilty Applications``  - Probe features independent of the robot
>>>>>>> a424af46
application.
- [x] dxl_scan: Show ids of all connected DXM controllers.
- [x] dxl_read: Read parameters of a servo motor.
- [x] dxl_write: Set volatile values for a given motor.
- [x] test-client: Connect via sockets to a running version of the robot. Type commands, receive responses.
interface for interactive testing.
- [x] test-server: Allow the tablet client to connect via sockets to a mock version of the robot. Accept commands, send responses.
interface for interactive testing. Note: when testing with the Android emulator connect the server to *localhost*, but configure
the emulator client as 10.0.2.2.

### b - Configuration <a id="configuration"></a>
This section contains tests that validate the wiring and addressing of stepper motors,
the conversion of raw readings from the motors into proper engineering
units, and the listing of various parameters in the motor control tables. Finally, there
is a section listing maintenance commands.
* ![green](/images/ball_green.png) ``Motor addressing``  - Use *dxl_scan* to access each of the motor groups (*upper* and *lower*). Verify that the discovery operation shows the correct motor ids within each group.
* ![yellow](/images/ball_yellow.png) ``Motor configuration``  - Use *dxl_read* to access each individual motor. Verify that parameter settings match values in *bert.xml*.
* ![green](/images/ball_green.png) ``Individual Joint Properties`` - Use the terminal application to
read the current values of joint properties, one by one. A complete list of joint names and properties may be found
in the *Vocabulary* section of the user guide. In addition to properties configured in the configuration
file (like: id, motor type, orientation, minimum angle and maximum angle), properties include current
values read directly from the motor (like: position (degrees), speed (degrees/sec), load (N-m),
temperature (deg C), and voltage (volts). A typical query:
```
    what is the id of your left hip y
    what is the position of your left elbow
    what is your right ankle position
    what is the speed of your right knee
    what is the temperature of your right shoulder x
    what is the torque of your left hip x
```
* ![green](/images/ball_green.png) ``Parameter Names`` - This set of commands and the next
are designed for data communication with the tablet. Responses are formatted in JSON. Use the terminal application to list the names of properties available for each joint. There are static and
dynamic properties. Typical requests:
```
    what are your static motor parameters
    what are the dynamic properties of your joints
```
* ![yellow](/images/ball_yellow.png) ``Parameter Value Lists`` - Use the terminal application to list
values of a selected property for all joints. Verify conversions from raw readings
to engineering units. Available
 parameters include: position, speed, load, voltage and temperature. Values are read directly
from the motors, scaled and bundled into the response in JSON format. Values for static parameters
come directly from the XML configuration file, dynamic properties are read from the motors.
Typical requests:
```
    tell me your joint positions
    list the speeds of your motors
    display your motor ids
```
* ![yellow](/images/ball_yellow.png) ``Goal positions`` - set the position of each joint to its default. Visually verify the position of each joint. Use the standalone version of the robot to enter the command:
```
    attention
```
* ![gray](/images/ball_gray.png) ``System Commands`` - These are no-argument commands that
perform various system operations. In the list below, the check mark indicates completion.
  - [x] halt: stop the control processes on the robot. Leave the operating system running.
  - [ ] reset: clear any unprocessed results from the serial ports. This is an internal recovery
  operation in the event of I/O errors.
  - [ ] shutdown: power off the robot after a clean shutdown.

### c - Limits <a id="limits"></a>
[toc](#table-of-contents)<br/>
The purpose of this section is to validate stepper motor configuration parameters
and to verify the correct orientation and limit values.

* ![yellow](/images/ball_yellow.png) ``Hardware Limits`` - Use the terminal application to query limits
that are configured in each motor's EEPROM. (Units must be flashed individually to change these.)
Values include angle, speed and and torque limits. Results are logged. Results are shown in JSON format for easier direct communication with the tablet.
Typical syntax:
```
    what are the limits on your right knee
```
<<<<<<< HEAD
* ![yellow](/images/ball_yellow.png) ``Goals`` - Use the terminal application to list
the current goals for a joint. Goal parameters
include angle, speed and and torque limits. Results are reported in JSON format. Speeds are degrees/sec and
=======
* ![yellow](/images/ball_yellow.png) ``Goals`` - Goals refer to target positions of commanded movements.
While in-transit, the current position will not match the goal. Test at very slow velocities. Goal parameters
include angle, speed and and torque limits. Results are logged. Speeds are degrees/sec and
>>>>>>> a424af46
torques are newton-meters.
Typical syntax:
``` move very slowly
    what are the targets for your left shoulder x
```
* ![yellow](/images/ball_yellow.png) ``Positions`` - Use the terminal application to
revisit the detection of position. In particular, check that the orientation is
proper and limits and values makes sense. E.g. a straight knee should be at 180 deg; the neck
when facing straight ahead is 0 deg. Fix the configuration file limits to be within the actual
EEPROM limits. Results are in english text. A typical query:
```
    what is the position of your left elbow
    what are the limits of your left elbow
```
* ![yellow](/images/ball_yellow.png) ``Limit Enforcement`` - Each joint has physical control limits.
Command each joint to positions beyond both upper and lower limits. The joint should move to a the limits
and report an error. Typical queries are:
```
    move your left elbow to 0 degrees
    move your left elbow to 190 degrees
```

* ![green](/images/ball_green.png) ``Sane Startup`` - When the robot is first powered on,
its limbs are in unknown positions. As part of the startup sequence, read the positions of
all joints and move those
that are outside configured limits to the closest "legal" value. When this initialization
is complete, issue a response stating that the robot is ready.
```
  bert is ready
```

### d - Movement <a id="movement"></a>
[toc](#table-of-contents)<br/>
This section describes the first set of tests for driving the position of the robot.
It also introduces use of the database to store "poses". The tests here simply
drive joints to a goal. There is not yet a concept of trajectory planning.

* ![green](/images/ball_yellow.png) ``Move Joint`` - Using the terminal application,
move a joint to a specified position. Make sure that any attempts to drive it
out-of-range are clipped . Sample command syntax:
```
    move your left knee to 90 degree
    turn your right thigh x to 180
    set the left elbow position to 90 degrees
    set the position of your left ankle to 60
    set the left elbow to 90
    straighten your left knee
```
* ![green](/images/ball_yellow.png) ``Pronouns`` - Show the use of 'it' as a substitution for
the last referenced joint or side. Show the use of 'other' as a substitution for the joint on the opposite side of the previously referenced joint. Sample command syntax:
```
    move it to 20
    set your other elbow to 90
    straighten it
```
* ![yellow](/images/ball_yellow.png) ``Change speed or torque`` - Using the terminal application,
change the speed or torque of a joint. Both speed and torque are expressed as a percentage
of the maximum as defined in the XML configuration file.
Sample command syntax:
```
    set the speed of your right elbow to 50
    set the torque of your other elbow to 50
    set the speed of your left leg to slow
    move normally
    move quickly
    move very slowly
    move slower
    go faster
```
The "move" and "go" commands set speeds for future movements of all joints at once.

* ![yellow](/images/ball_yellow.png) ``Enable torque`` - Dynamixel motors may be
configured to be freewheeling and compliant or stiff. The term for this feature
is "torque enable". Our names are "relax" and "freeze". These commands may be applied to individual
joints, limbs or the entire robot.
Sample command syntax:
```
    relax your right arm
    freeze your right elbow
    hold it
    relax
    freeze
    go rigid
    go limp
    straighten up
```
Note that the Dynamixel motors automatically enable torque whenever a position is set (otherwise there
would be no point). Additionally, whenever a joint is stiffened, the position is read and recorded as "current".

* ![yellow](/images/ball_yellow.png) ``Save a Pose`` - Associate the current joint positions with
a named pose. The pose is saved in the robot's internal database.
```
    your pose is saluting
    you are standing
    what is your pose
    save your pose
    save your pose as leaping
```
In the case where a name is not specified,
the robot will use the most recently referenced pose name.

* ![yellow](/images/ball_yellow.png) ``Map Pose to Command`` - Associate a pose with a command to
take that pose. Pose and command names are
arbitrary, but must be spelled in the same
way as the Android text-to-speech processor. Sample syntax:
```
  to salute means to take the pose saluting
  when you sit you are sitting
  when i say sit then take the pose sitting
  to wave at me means you are waving at me
  to cry means to be crying
```
* ![yellow](/images/ball_yellow.png) ``Pose`` - Command the robot to assume a previously stored
pose. The command is a word or phrase taken from a previous mapping. As of yet, this movement does not
account for positional conflicts.
```
    salute
```

* ![yellow](/images/ball_yellow.png) ``Define an Action`` - Actions are a series of commands (usually poses)
executed with intervening time intervals.

### e - Motion Planning <a id="planning"></a>
[toc](#table-of-contents)<br/>
Plan motions so as to bring end effectors to a certain position and avoid collisions
between different parts of the robot.

* ![yellow](/images/ball_yellow.png) ``Forward Kinematics`` - Query the robot to determine its understanding
of the location of its joints or appendages. The result consists of distances (~m) in three dimensions
of target to the origin which is the center of the pelvis.
```
    where is your left hand
    where are your eyes
    where is your right ear
```
The object of the question may be either an "appendage" (as used in the examples) or a joint. An appendage
is simply a protuberance somewhere on a limb. The 'URDF' file defines legal names.
In addition to validating that the syntax works, check numeric results for the following:
  - [x] ABS_Y: this is the first joint, at the top of the Pelvis. Its position should never change.
  - [ ] ABS_X: connected on top of ABS_Y, verify its position as ABS_Y is moved.
  - [ ] ... and so on. Follow the joints in order until reaching the left finger (an appendage).
  - [ ] ... likewise, follow the joints in order until reaching the right finger.
  - [ ] RIGHT_HIP_X: this is the first joint in a sub-chain. Its position should never change.
  - [ ] ... as before, follow this chain of joints to the right toe.
  - [ ] ... likewise, follow the left hip sub-chain to the left toe.
  - [ ] NOSE: make sure that the HEAD appendage calculations are correct.

### f - Static Parameters <a id="parameters"></a>
[toc](#table-of-contents)<br/>
Test the ability to query performance metrics from the dispatcher. These do not involve
the stepper motors
* ![green](/images/ball_green.png) ``Metrics`` - use the terminal application to query
the dispatcher for: name, age, height, cadence, cycle time, duty cycle and cycles processed.
The results should be formatted into proper english sentences. Typical syntax:
```
  what is your name
  how tall are you
  what is your age
  what is the cycle count
```

### g - Grammar <a id="grammar"></a>
This section includes tests of irregular or one-off speech patterns.
* ![yellow](/images/ball_yellow.png) ``Completed``  - these are statements outside the regular
syntax shown above that are processed in a reasonable manner.
```
    hi bert
    move in slow motion
    why do you wear mittens
```

* ![yellow](/images/ball_yellow.png) ``Desired``  - the list below consists of statements or queries
that are useful, but not currently recognized.<br/>

## Tablet <a id="tablet"></a>
Describe tests specifically for the Android tablet application called "BertSpeak"

[toc](#table-of-contents)<br/>
### a - Tablet Application <a id="bertspeak"></a>

![Cover](/images/bertspeak_cover.png)

* ![green](/images/ball_green.png) ```Cover```

<<<<<<< HEAD
The <b>BertSpeak</b> cover page shows a reclining picture of
the robot and an audio visualizer. It also contains status buttons which show the
status of the connection to the robot, the states of speech to text and
of text to speech processing. The right-side slider adjusts the speaking volume.
The red button in the lower right corner kills the tablet application.
=======
The cover page shows a reclining picture of
the robot and an audio visualizer. It also contains controls to adjust the
volume, and to kill the application. Pressing the Speech control button
generates a random spoken message. The network should automatically
connect whenever the robot is running.
>>>>>>> a424af46

* ![yellow](/images/ball_yellow.png) ```Ignoring```
It can be annoying when the robot
attempts to interpret (and fails) background speech not directed  towards it. The
commands below place the robot into a state where it ignores ambient speech until specifically directed to be attentive.
  ```
      ignore me
      pay attention
  ```

![Facial Recognition](/images/bertspeak_facerec.png)

* ![gray](/images/ball_gray.png) ```FaceRec```

This is the facial recognition page that
will eventually allow the application to
recognize whoever is handling the tablet.

![Animation](/images/bertspeak_animation.png)

* ![gray](/images/ball_gray.png) ```Animation```

This panel is planned to show the robot position
in real-time .

![Logging](/images/bertspeak_logs.png)

* ![yellow](/images/ball_yellow.png) ```Logging```

Validate that notifications and internal
application errors are logged to this panel.

![Settings](/images/bertspeak_settings.png)

* ![green](/images/ball_green.png) ```Settings```

There are a small number of configurable parameters
that are settable on this page.


![Transcript](/images/bertspeak_transcript.png)
* ![yellow](/images/ball_yellow.png) ```Transcript```

Validate that the tablet keeps a record of spoken commands and corresponding responses from the robot.

### b Speech <a id="speech"></a>

Test the integration of the android tablet with the robot as it involves
spoken text.
* ![green](/images/ball_yellow.png) ``Speech`` - Validate that all commands and queries
used in the previous section can be executed via speech and that responses are
likewise formulated into audible sentences.<|MERGE_RESOLUTION|>--- conflicted
+++ resolved
@@ -13,7 +13,7 @@
  * Robot(#robot)
   * [Startup](#startup)
   * [Configuration](#configuration)
-  * [Limits](#limits)
+  * [Calibration](#calibration)
   * [Movement](#movement)
   * [Motion Planning](#planning)
   * [Parameters](#parameters)
@@ -29,11 +29,7 @@
 * ![green](/images/ball_green.png) ``System Scripts``  - Launch the robot code autonomously on system boot or standalone from the command-line.
 - [x] bert-server start/stop: Start/stop the "headless" version of the robot code.
 - [x] bert-standalone: Run the robot code from the command line. (Cannot be run simultaneously with daemon).
-<<<<<<< HEAD
 * ![green](/images/ball_green.png) ``Utility Applications``  - Exercise features independent of the robot
-=======
-* ![green](/images/ball_gray.png) ``Utilty Applications``  - Probe features independent of the robot
->>>>>>> a424af46
 application.
 - [x] dxl_scan: Show ids of all connected DXM controllers.
 - [x] dxl_read: Read parameters of a servo motor.
@@ -95,7 +91,7 @@
   operation in the event of I/O errors.
   - [ ] shutdown: power off the robot after a clean shutdown.
 
-### c - Limits <a id="limits"></a>
+### c - Calibration <a id="calibration"></a>
 [toc](#table-of-contents)<br/>
 The purpose of this section is to validate stepper motor configuration parameters
 and to verify the correct orientation and limit values.
@@ -107,18 +103,12 @@
 ```
     what are the limits on your right knee
 ```
-<<<<<<< HEAD
-* ![yellow](/images/ball_yellow.png) ``Goals`` - Use the terminal application to list
-the current goals for a joint. Goal parameters
-include angle, speed and and torque limits. Results are reported in JSON format. Speeds are degrees/sec and
-=======
 * ![yellow](/images/ball_yellow.png) ``Goals`` - Goals refer to target positions of commanded movements.
 While in-transit, the current position will not match the goal. Test at very slow velocities. Goal parameters
-include angle, speed and and torque limits. Results are logged. Speeds are degrees/sec and
->>>>>>> a424af46
+include angle, speed and and torque limits.  Results are reported in JSON format. Speeds are degrees/sec and
 torques are newton-meters.
 Typical syntax:
-``` move very slowly
+```
     what are the targets for your left shoulder x
 ```
 * ![yellow](/images/ball_yellow.png) ``Positions`` - Use the terminal application to
@@ -128,14 +118,7 @@
 EEPROM limits. Results are in english text. A typical query:
 ```
     what is the position of your left elbow
-    what are the limits of your left elbow
-```
-* ![yellow](/images/ball_yellow.png) ``Limit Enforcement`` - Each joint has physical control limits.
-Command each joint to positions beyond both upper and lower limits. The joint should move to a the limits
-and report an error. Typical queries are:
-```
-    move your left elbow to 0 degrees
-    move your left elbow to 190 degrees
+    what are the range of your left elbow
 ```
 
 * ![green](/images/ball_green.png) ``Sane Startup`` - When the robot is first powered on,
@@ -300,19 +283,11 @@
 
 * ![green](/images/ball_green.png) ```Cover```
 
-<<<<<<< HEAD
 The <b>BertSpeak</b> cover page shows a reclining picture of
 the robot and an audio visualizer. It also contains status buttons which show the
 status of the connection to the robot, the states of speech to text and
 of text to speech processing. The right-side slider adjusts the speaking volume.
 The red button in the lower right corner kills the tablet application.
-=======
-The cover page shows a reclining picture of
-the robot and an audio visualizer. It also contains controls to adjust the
-volume, and to kill the application. Pressing the Speech control button
-generates a random spoken message. The network should automatically
-connect whenever the robot is running.
->>>>>>> a424af46
 
 * ![yellow](/images/ball_yellow.png) ```Ignoring```
 It can be annoying when the robot
